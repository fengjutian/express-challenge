--- conflicted
+++ resolved
@@ -20,39 +20,6 @@
 # 初始化FastAPI应用实例
 app = FastAPI()
 
-<<<<<<< HEAD
-# 加载模型组件 - 从本地文件夹导入预训练模型
-# 特征提取器：用于图像预处理，将输入图像转换为模型可接受的格式
-extractor = AutoFeatureExtractor.from_pretrained("./vit-face-expression")
-# 加载分类模型并设置为评估模式
-model = AutoModelForImageClassification.from_pretrained("./vit-face-expression").eval()
-# 获取标签映射表，用于将预测索引转换为情感标签
-id2label = model.config.id2label
-
-@app.websocket("/ws/emotion")
-async def websocket_endpoint(websocket: WebSocket):
-    """WebSocket端点函数，处理人脸情感识别的实时通信
-    
-    Args:
-        websocket: WebSocket连接对象，用于与前端进行双向通信
-    """
-    # 接受WebSocket连接请求
-    await websocket.accept()
-    print("✅ WebSocket 已连接")
-    
-    # 持续监听并处理前端消息
-    while True:
-        try:
-            # 接收前端发送的人脸ROI（Base64编码的图像数据）
-            data = await websocket.receive_text()
-            obj = json.loads(data)
-            img_data = base64.b64decode(obj["image"])
-            # 将Base64解码后的数据转换为PIL图像对象，并确保为RGB格式
-            image = Image.open(io.BytesIO(img_data)).convert("RGB")
-
-            # 模型推理过程
-            # 使用特征提取器处理图像
-=======
 # Configure CORS
 app.add_middleware(
     CORSMiddleware,
@@ -121,7 +88,6 @@
 
             # 模型推理
             print("🧠 Performing model inference...")
->>>>>>> 7d19c4f3
             inputs = extractor(images=image, return_tensors="pt")
             # 禁用梯度计算，提高推理速度并减少内存使用
             with torch.no_grad():
@@ -138,12 +104,8 @@
             print(f"... Inference complete. Detected: {label} (Confidence: {conf:.2f})")
 
 
-<<<<<<< HEAD
-            # 将预测结果以JSON格式发送给前端
-=======
             # 发送结果
             print("📤 Sending results to frontend...")
->>>>>>> 7d19c4f3
             await websocket.send_json({
                 "emotion": label,    # 识别出的情感类别
                 "confidence": conf   # 预测置信度
@@ -154,12 +116,7 @@
             print("❌ WebSocket 客户端断开:", getattr(e, 'code', repr(e)))
             break
         except Exception as e:
-<<<<<<< HEAD
-            # 捕获并记录异常，关闭连接
-            print("❌ 连接关闭:", e)
-=======
             # Other errors (log and continue loop or break as appropriate)
             print("❌ 连接处理出错:", e)
             # For safety, break to avoid tight exception loops. Client can reconnect.
->>>>>>> 7d19c4f3
             break